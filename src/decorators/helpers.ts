--- conflicted
+++ resolved
@@ -37,7 +37,7 @@
   Reflect.defineMetadata(ACTION_NAME_METADATA, action, func);
 }
 
-<<<<<<< HEAD
+
 export function setSwaggerOkResponse(func: Function, dto: any, isArray?: boolean) {
   if (swagger) {
     const responses = Reflect.getMetadata(swagger.DECORATORS.API_RESPONSE, func) || {};
@@ -57,11 +57,11 @@
     const meta = Reflect.getMetadata(swagger.DECORATORS.API_OPERATION, func) || {};
     Reflect.defineMetadata(swagger.DECORATORS.API_OPERATION, Object.assign(meta, { summary }), func);
   }
-=======
+}
+
 export function setSwagger(params: any[], func: Function) {
   // const metadata = Reflect.getMetadata(swagger.DECORATORS.API_PARAMETERS, func) || [];
   Reflect.defineMetadata(swagger.DECORATORS.API_PARAMETERS, params, func);
->>>>>>> 18e750d6
 }
 
 export function setSwaggerParams(func: Function, crudOptions: CrudOptions) {
