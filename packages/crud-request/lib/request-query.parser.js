<<<<<<< HEAD
'use strict';
Object.defineProperty(exports, '__esModule', { value: true });
const util_1 = require('@nestjsx/util');
const exceptions_1 = require('./exceptions');
const request_query_builder_1 = require('./request-query.builder');
const request_query_validator_1 = require('./request-query.validator');
class RequestQueryParser {
  constructor() {
    this.fields = [];
    this.paramsFilter = [];
    this.filter = [];
    this.or = [];
    this.join = [];
    this.sort = [];
  }
  get _options() {
    return request_query_builder_1.RequestQueryBuilder.getOptions();
  }
  static create() {
    return new RequestQueryParser();
  }
  getParsed() {
    return {
      fields: this.fields,
      paramsFilter: this.paramsFilter,
      filter: this.filter,
      or: this.or,
      join: this.join,
      sort: this.sort,
      limit: this.limit,
      offset: this.offset,
      page: this.page,
      cache: this.cache,
    };
  }
  parseQuery(query) {
    if (util_1.isObject(query)) {
      const paramNames = util_1.objKeys(query);
      if (util_1.hasLength(paramNames)) {
        this._query = query;
        this._paramNames = paramNames;
        this.fields =
          this.parseQueryParam('fields', this.fieldsParser.bind(this))[0] || [];
        this.filter = this.parseQueryParam(
          'filter',
          this.conditionParser.bind(this, 'filter'),
        );
        this.or = this.parseQueryParam('or', this.conditionParser.bind(this, 'or'));
        this.join = this.parseQueryParam('join', this.joinParser.bind(this));
        this.sort = this.parseQueryParam('sort', this.sortParser.bind(this));
        this.limit = this.parseQueryParam(
          'limit',
          this.numericParser.bind(this, 'limit'),
        )[0];
        this.offset = this.parseQueryParam(
          'offset',
          this.numericParser.bind(this, 'offset'),
        )[0];
        this.page = this.parseQueryParam(
          'page',
          this.numericParser.bind(this, 'page'),
        )[0];
        this.cache = this.parseQueryParam(
          'cache',
          this.numericParser.bind(this, 'cache'),
        )[0];
      }
    }
    return this;
  }
  parseParams(params, options) {
    if (util_1.isObject(params)) {
      const paramNames = util_1.objKeys(params);
      if (util_1.hasLength(paramNames)) {
        this._params = params;
        this._paramsOptions = options;
        this.paramsFilter = paramNames.map((name) => this.paramParser(name));
      }
    }
    return this;
  }
  getParamNames(type) {
    return this._paramNames.filter((p) =>
      this._options.paramNamesMap[type].some((m) => m === p),
    );
  }
  getParamValues(value, parser) {
    if (util_1.isStringFull(value)) {
      return [parser.call(this, value)];
    }
    if (util_1.isArrayFull(value)) {
      return value.map((val) => parser(val));
    }
    return [];
  }
  parseQueryParam(type, parser) {
    const param = this.getParamNames(type);
    if (util_1.isArrayFull(param)) {
      return param.reduce(
        (a, name) => [...a, ...this.getParamValues(this._query[name], parser)],
        [],
      );
    }
    return [];
  }
  parseValue(val) {
    try {
      const parsed = JSON.parse(val);
      if (!util_1.isDate(parsed) && util_1.isObject(parsed)) {
        return val;
      }
      return parsed;
    } catch (ignored) {
      if (util_1.isDateString(val)) {
        return new Date(val);
      }
      return val;
    }
  }
  parseValues(vals) {
    if (util_1.isArrayFull(vals)) {
      return vals.map((v) => this.parseValue(v));
    } else {
      return this.parseValue(vals);
    }
  }
  fieldsParser(data) {
    return data.split(this._options.delimStr);
  }
  conditionParser(cond, data) {
    const isArrayValue = ['in', 'notin', 'between'];
    const isEmptyValue = ['isnull', 'notnull'];
    const param = data.split(this._options.delim);
    const field = param[0];
    const operator = param[1];
    let value = param[2] || '';
    if (isArrayValue.some((name) => name === operator)) {
      value = value.split(this._options.delimStr);
    }
    value = this.parseValues(value);
    if (!isEmptyValue.some((name) => name === operator) && !util_1.hasValue(value)) {
      throw new exceptions_1.RequestQueryException(`Invalid ${cond} value`);
    }
    const condition = { field, operator, value };
    request_query_validator_1.validateCondition(condition, cond);
    return condition;
  }
  joinParser(data) {
    const param = data.split(this._options.delim);
    const join = {
      field: param[0],
      select: util_1.isStringFull(param[1])
        ? param[1].split(this._options.delimStr)
        : undefined,
    };
    request_query_validator_1.validateJoin(join);
    return join;
  }
  sortParser(data) {
    const param = data.split(this._options.delimStr);
    const sort = {
      field: param[0],
      order: param[1],
    };
    request_query_validator_1.validateSort(sort);
    return sort;
  }
  numericParser(num, data) {
    const val = this.parseValue(data);
    request_query_validator_1.validateNumeric(val, num);
    return val;
  }
  paramParser(name) {
    request_query_validator_1.validateParamOption(this._paramsOptions, name);
    const option = this._paramsOptions[name];
    const value = this.parseValue(this._params[name]);
    switch (option.type) {
      case 'number':
        request_query_validator_1.validateNumeric(value, `param ${name}`);
        break;
      case 'uuid':
        request_query_validator_1.validateUUID(value, name);
        break;
      default:
        break;
    }
    return { field: option.field, operator: 'eq', value };
  }
=======
"use strict";
Object.defineProperty(exports, "__esModule", { value: true });
const util_1 = require("@nestjsx/util");
const request_query_builder_1 = require("./request-query.builder");
const request_query_validator_1 = require("./request-query.validator");
const exceptions_1 = require("./exceptions");
class RequestQueryParser {
    constructor() {
        this.fields = [];
        this.paramsFilter = [];
        this.filter = [];
        this.or = [];
        this.join = [];
        this.sort = [];
    }
    static create() {
        return new RequestQueryParser();
    }
    get _options() {
        return request_query_builder_1.RequestQueryBuilder.getOptions();
    }
    getParsed() {
        return {
            fields: this.fields,
            paramsFilter: this.paramsFilter,
            filter: this.filter,
            or: this.or,
            join: this.join,
            sort: this.sort,
            limit: this.limit,
            offset: this.offset,
            page: this.page,
            cache: this.cache,
        };
    }
    parseQuery(query) {
        if (util_1.isObject(query)) {
            const paramNames = util_1.objKeys(query);
            if (util_1.hasLength(paramNames)) {
                this._query = query;
                this._paramNames = paramNames;
                this.fields =
                    this.parseQueryParam('fields', this.fieldsParser.bind(this))[0] || [];
                this.filter = this.parseQueryParam('filter', this.conditionParser.bind(this, 'filter'));
                this.or = this.parseQueryParam('or', this.conditionParser.bind(this, 'or'));
                this.join = this.parseQueryParam('join', this.joinParser.bind(this));
                this.sort = this.parseQueryParam('sort', this.sortParser.bind(this));
                this.limit = this.parseQueryParam('limit', this.numericParser.bind(this, 'limit'))[0];
                this.offset = this.parseQueryParam('offset', this.numericParser.bind(this, 'offset'))[0];
                this.page = this.parseQueryParam('page', this.numericParser.bind(this, 'page'))[0];
                this.cache = this.parseQueryParam('cache', this.numericParser.bind(this, 'cache'))[0];
            }
        }
        return this;
    }
    parseParams(params, options) {
        if (util_1.isObject(params)) {
            const paramNames = util_1.objKeys(params);
            if (util_1.hasLength(paramNames)) {
                this._params = params;
                this._paramsOptions = options;
                this.paramsFilter = paramNames.map((name) => this.paramParser(name));
            }
        }
        return this;
    }
    getParamNames(type) {
        return this._paramNames.filter((p) => this._options.paramNamesMap[type].some((m) => m === p));
    }
    getParamValues(value, parser) {
        if (util_1.isStringFull(value)) {
            return [parser.call(this, value)];
        }
        if (util_1.isArrayFull(value)) {
            return value.map((val) => parser(val));
        }
        return [];
    }
    parseQueryParam(type, parser) {
        const param = this.getParamNames(type);
        if (util_1.isArrayFull(param)) {
            return param.reduce((a, name) => [...a, ...this.getParamValues(this._query[name], parser)], []);
        }
        return [];
    }
    parseValue(val) {
        try {
            const parsed = JSON.parse(val);
            if (util_1.isObject(parsed)) {
                return val;
            }
            return parsed;
        }
        catch (ignored) {
            return val;
        }
    }
    parseValues(vals) {
        if (util_1.isArrayFull(vals)) {
            return vals.map((v) => this.parseValue(v));
        }
        else {
            return this.parseValue(vals);
        }
    }
    fieldsParser(data) {
        return data.split(this._options.delimStr);
    }
    conditionParser(cond, data) {
        const isArrayValue = ['in', 'notin', 'between'];
        const isEmptyValue = ['isnull', 'notnull'];
        const param = data.split(this._options.delim);
        const field = param[0];
        const operator = param[1];
        let value = param[2] || '';
        if (isArrayValue.some((name) => name === operator)) {
            value = value.split(this._options.delimStr);
        }
        value = this.parseValues(value);
        if (!util_1.hasLength(value) &&
            !isEmptyValue.some((name) => name === operator) &&
            ['boolean', 'number'].indexOf(typeof value) < 0) {
            throw new exceptions_1.RequestQueryException(`Invalid ${cond} value`);
        }
        const condition = { field, operator, value };
        request_query_validator_1.validateCondition(condition, cond);
        return condition;
    }
    joinParser(data) {
        const param = data.split(this._options.delim);
        const join = {
            field: param[0],
            select: util_1.isStringFull(param[1]) ? param[1].split(this._options.delimStr) : undefined,
        };
        request_query_validator_1.validateJoin(join);
        return join;
    }
    sortParser(data) {
        const param = data.split(this._options.delimStr);
        const sort = {
            field: param[0],
            order: param[1],
        };
        request_query_validator_1.validateSort(sort);
        return sort;
    }
    numericParser(num, data) {
        const val = this.parseValue(data);
        request_query_validator_1.validateNumeric(val, num);
        return val;
    }
    paramParser(name) {
        request_query_validator_1.validateParamOption(this._paramsOptions, name);
        const option = this._paramsOptions[name];
        const value = this.parseValue(this._params[name]);
        switch (option.type) {
            case 'number':
                request_query_validator_1.validateNumeric(value, `param ${name}`);
                break;
            case 'uuid':
                request_query_validator_1.validateUUID(value, name);
                break;
            default:
                break;
        }
        return { field: option.field, operator: 'eq', value };
    }
>>>>>>> 7db07d16
}
exports.RequestQueryParser = RequestQueryParser;
//# sourceMappingURL=request-query.parser.js.map<|MERGE_RESOLUTION|>--- conflicted
+++ resolved
@@ -1,4 +1,3 @@
-<<<<<<< HEAD
 'use strict';
 Object.defineProperty(exports, '__esModule', { value: true });
 const util_1 = require('@nestjsx/util');
@@ -186,176 +185,4 @@
         break;
     }
     return { field: option.field, operator: 'eq', value };
-  }
-=======
-"use strict";
-Object.defineProperty(exports, "__esModule", { value: true });
-const util_1 = require("@nestjsx/util");
-const request_query_builder_1 = require("./request-query.builder");
-const request_query_validator_1 = require("./request-query.validator");
-const exceptions_1 = require("./exceptions");
-class RequestQueryParser {
-    constructor() {
-        this.fields = [];
-        this.paramsFilter = [];
-        this.filter = [];
-        this.or = [];
-        this.join = [];
-        this.sort = [];
-    }
-    static create() {
-        return new RequestQueryParser();
-    }
-    get _options() {
-        return request_query_builder_1.RequestQueryBuilder.getOptions();
-    }
-    getParsed() {
-        return {
-            fields: this.fields,
-            paramsFilter: this.paramsFilter,
-            filter: this.filter,
-            or: this.or,
-            join: this.join,
-            sort: this.sort,
-            limit: this.limit,
-            offset: this.offset,
-            page: this.page,
-            cache: this.cache,
-        };
-    }
-    parseQuery(query) {
-        if (util_1.isObject(query)) {
-            const paramNames = util_1.objKeys(query);
-            if (util_1.hasLength(paramNames)) {
-                this._query = query;
-                this._paramNames = paramNames;
-                this.fields =
-                    this.parseQueryParam('fields', this.fieldsParser.bind(this))[0] || [];
-                this.filter = this.parseQueryParam('filter', this.conditionParser.bind(this, 'filter'));
-                this.or = this.parseQueryParam('or', this.conditionParser.bind(this, 'or'));
-                this.join = this.parseQueryParam('join', this.joinParser.bind(this));
-                this.sort = this.parseQueryParam('sort', this.sortParser.bind(this));
-                this.limit = this.parseQueryParam('limit', this.numericParser.bind(this, 'limit'))[0];
-                this.offset = this.parseQueryParam('offset', this.numericParser.bind(this, 'offset'))[0];
-                this.page = this.parseQueryParam('page', this.numericParser.bind(this, 'page'))[0];
-                this.cache = this.parseQueryParam('cache', this.numericParser.bind(this, 'cache'))[0];
-            }
-        }
-        return this;
-    }
-    parseParams(params, options) {
-        if (util_1.isObject(params)) {
-            const paramNames = util_1.objKeys(params);
-            if (util_1.hasLength(paramNames)) {
-                this._params = params;
-                this._paramsOptions = options;
-                this.paramsFilter = paramNames.map((name) => this.paramParser(name));
-            }
-        }
-        return this;
-    }
-    getParamNames(type) {
-        return this._paramNames.filter((p) => this._options.paramNamesMap[type].some((m) => m === p));
-    }
-    getParamValues(value, parser) {
-        if (util_1.isStringFull(value)) {
-            return [parser.call(this, value)];
-        }
-        if (util_1.isArrayFull(value)) {
-            return value.map((val) => parser(val));
-        }
-        return [];
-    }
-    parseQueryParam(type, parser) {
-        const param = this.getParamNames(type);
-        if (util_1.isArrayFull(param)) {
-            return param.reduce((a, name) => [...a, ...this.getParamValues(this._query[name], parser)], []);
-        }
-        return [];
-    }
-    parseValue(val) {
-        try {
-            const parsed = JSON.parse(val);
-            if (util_1.isObject(parsed)) {
-                return val;
-            }
-            return parsed;
-        }
-        catch (ignored) {
-            return val;
-        }
-    }
-    parseValues(vals) {
-        if (util_1.isArrayFull(vals)) {
-            return vals.map((v) => this.parseValue(v));
-        }
-        else {
-            return this.parseValue(vals);
-        }
-    }
-    fieldsParser(data) {
-        return data.split(this._options.delimStr);
-    }
-    conditionParser(cond, data) {
-        const isArrayValue = ['in', 'notin', 'between'];
-        const isEmptyValue = ['isnull', 'notnull'];
-        const param = data.split(this._options.delim);
-        const field = param[0];
-        const operator = param[1];
-        let value = param[2] || '';
-        if (isArrayValue.some((name) => name === operator)) {
-            value = value.split(this._options.delimStr);
-        }
-        value = this.parseValues(value);
-        if (!util_1.hasLength(value) &&
-            !isEmptyValue.some((name) => name === operator) &&
-            ['boolean', 'number'].indexOf(typeof value) < 0) {
-            throw new exceptions_1.RequestQueryException(`Invalid ${cond} value`);
-        }
-        const condition = { field, operator, value };
-        request_query_validator_1.validateCondition(condition, cond);
-        return condition;
-    }
-    joinParser(data) {
-        const param = data.split(this._options.delim);
-        const join = {
-            field: param[0],
-            select: util_1.isStringFull(param[1]) ? param[1].split(this._options.delimStr) : undefined,
-        };
-        request_query_validator_1.validateJoin(join);
-        return join;
-    }
-    sortParser(data) {
-        const param = data.split(this._options.delimStr);
-        const sort = {
-            field: param[0],
-            order: param[1],
-        };
-        request_query_validator_1.validateSort(sort);
-        return sort;
-    }
-    numericParser(num, data) {
-        const val = this.parseValue(data);
-        request_query_validator_1.validateNumeric(val, num);
-        return val;
-    }
-    paramParser(name) {
-        request_query_validator_1.validateParamOption(this._paramsOptions, name);
-        const option = this._paramsOptions[name];
-        const value = this.parseValue(this._params[name]);
-        switch (option.type) {
-            case 'number':
-                request_query_validator_1.validateNumeric(value, `param ${name}`);
-                break;
-            case 'uuid':
-                request_query_validator_1.validateUUID(value, name);
-                break;
-            default:
-                break;
-        }
-        return { field: option.field, operator: 'eq', value };
-    }
->>>>>>> 7db07d16
-}
-exports.RequestQueryParser = RequestQueryParser;
-//# sourceMappingURL=request-query.parser.js.map+  }