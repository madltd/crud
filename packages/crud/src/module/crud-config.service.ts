import { RequestQueryBuilder } from '@nestjsx/crud-request';
import { isObjectFull } from '@nestjsx/util';
import * as deepmerge from 'deepmerge';

import { CrudGlobalConfig } from '../interfaces';

export class CrudConfigService {
  static config: CrudGlobalConfig = {
<<<<<<< HEAD
    query: {
      alwaysPaginate: true,
    },
=======
    auth: {},
    query: {},
>>>>>>> 883cef9f
    routes: {
      getManyBase: { interceptors: [], decorators: [] },
      getOneBase: { interceptors: [], decorators: [] },
      createOneBase: { interceptors: [], decorators: [] },
      createManyBase: { interceptors: [], decorators: [] },
      updateOneBase: {
        interceptors: [],
        decorators: [],
        allowParamsOverride: false,
        returnShallow: false,
      },
      replaceOneBase: {
        interceptors: [],
        decorators: [],
        allowParamsOverride: false,
        returnShallow: false,
      },
      deleteOneBase: { interceptors: [], decorators: [], returnDeleted: false },
    },
    params: {},
  };

  static load(config: CrudGlobalConfig = {}) {
    if (isObjectFull(config.queryParser)) {
      RequestQueryBuilder.setOptions(config.queryParser);
    }

    const auth = isObjectFull(config.auth) ? config.auth : {};
    const query = isObjectFull(config.query) ? config.query : {};
    const routes = isObjectFull(config.routes) ? config.routes : {};
    const params = isObjectFull(config.params) ? config.params : {};

    CrudConfigService.config = deepmerge(
      CrudConfigService.config,
      { auth, query, routes, params },
      { arrayMerge: (a, b, c) => b },
    );
  }
}<|MERGE_RESOLUTION|>--- conflicted
+++ resolved
@@ -6,14 +6,10 @@
 
 export class CrudConfigService {
   static config: CrudGlobalConfig = {
-<<<<<<< HEAD
+    auth: {},
     query: {
       alwaysPaginate: true,
     },
-=======
-    auth: {},
-    query: {},
->>>>>>> 883cef9f
     routes: {
       getManyBase: { interceptors: [], decorators: [] },
       getOneBase: { interceptors: [], decorators: [] },
