import {
  CreateManyDto,
  CrudRequest,
  CrudRequestOptions,
  CrudService,
  GetManyDefaultResponse,
  JoinOptions,
  QueryOptions,
} from '@nestjsx/crud';
import {
  ParsedRequestParams,
  QueryFilter,
  QueryJoin,
  QuerySort,
  SCondition,
  SConditionKey,
  ComparisonOperator,
} from '@nestjsx/crud-request';
import {
  hasLength,
  isArrayFull,
  isObject,
  isUndefined,
  objKeys,
  isNil,
  isNull,
} from '@nestjsx/util';
import { oO } from '@zmotivat0r/o0';
import { plainToClass } from 'class-transformer';
import { ClassType } from 'class-transformer/ClassTransformer';
import {
  Brackets,
  ObjectLiteral,
  Repository,
  SelectQueryBuilder,
  DeepPartial,
  WhereExpression,
  ConnectionOptions,
} from 'typeorm';
import { RelationMetadata } from 'typeorm/metadata/RelationMetadata';

export class TypeOrmCrudService<T> extends CrudService<T> {
  protected dbName: ConnectionOptions['type'];
  protected entityColumns: string[];
  protected entityPrimaryColumns: string[];
  protected entityColumnsHash: ObjectLiteral = {};
  protected entityRelationsHash: ObjectLiteral = {};

  constructor(protected repo: Repository<T>) {
    super();

    this.dbName = this.repo.metadata.connection.options.type;
    this.onInitMapEntityColumns();
    this.onInitMapRelations();
  }

  public get findOne(): Repository<T>['findOne'] {
    return this.repo.findOne.bind(this.repo);
  }

  public get find(): Repository<T>['find'] {
    return this.repo.find.bind(this.repo);
  }

  public get count(): Repository<T>['count'] {
    return this.repo.count.bind(this.repo);
  }

  protected get entityType(): ClassType<T> {
    return this.repo.target as ClassType<T>;
  }

  protected get alias(): string {
    return this.repo.metadata.targetName;
  }

  /**
   * Get many
   * @param req
   */
  public async getMany(req: CrudRequest): Promise<GetManyDefaultResponse<T> | T[]> {
    const { parsed, options } = req;
<<<<<<< HEAD

    if (options.query.alwaysPaginate) {
      if (parsed.page === undefined) {
        parsed.page = 1;
      }
      if (!parsed.limit && !options.query.limit) {
        options.query.limit = 10; // default to 10?
      }
    }

=======
>>>>>>> 0b41b809
    const builder = await this.createBuilder(parsed, options);
    return this.doGetMany(builder, parsed, options);
  }

  /**
   * Get one
   * @param req
   */
  public async getOne(req: CrudRequest): Promise<T> {
    return this.getOneOrFail(req);
  }

  /**
   * Create one
   * @param req
   * @param dto
   */
  public async createOne(req: CrudRequest, dto: DeepPartial<T>): Promise<T> {
    const entity = this.prepareEntityBeforeSave(dto, req.parsed);

    /* istanbul ignore if */
    if (!entity) {
      this.throwBadRequestException(`Empty data. Nothing to save.`);
    }

    return this.repo.save<any>(entity);
  }

  /**
   * Create many
   * @param req
   * @param dto
   */
  public async createMany(
    req: CrudRequest,
    dto: CreateManyDto<DeepPartial<T>>,
  ): Promise<T[]> {
    /* istanbul ignore if */
    if (!isObject(dto) || !isArrayFull(dto.bulk)) {
      this.throwBadRequestException(`Empty data. Nothing to save.`);
    }

    const bulk = dto.bulk
      .map((one) => this.prepareEntityBeforeSave(one, req.parsed))
      .filter((d) => !isUndefined(d));

    /* istanbul ignore if */
    if (!hasLength(bulk)) {
      this.throwBadRequestException(`Empty data. Nothing to save.`);
    }

    return this.repo.save<any>(bulk, { chunk: 50 });
  }

  /**
   * Update one
   * @param req
   * @param dto
   */
  public async updateOne(req: CrudRequest, dto: DeepPartial<T>): Promise<T> {
    const { allowParamsOverride, returnShallow } = req.options.routes.updateOneBase;
    const paramsFilters = this.getParamFilters(req.parsed);
    const found = await this.getOneOrFail(req, returnShallow);
    const toSave = !allowParamsOverride
      ? { ...found, ...dto, ...paramsFilters, ...req.parsed.authPersist }
      : { ...found, ...dto, ...req.parsed.authPersist };
    const updated = await this.repo.save(plainToClass(this.entityType, toSave));

    if (returnShallow) {
      return updated;
    } else {
      req.parsed.paramsFilter.forEach((filter) => {
        filter.value = updated[filter.field];
      });

      return this.getOneOrFail(req);
    }
  }

  /**
   * Replace one
   * @param req
   * @param dto
   */
  public async replaceOne(req: CrudRequest, dto: DeepPartial<T>): Promise<T> {
    const { allowParamsOverride, returnShallow } = req.options.routes.replaceOneBase;
    const paramsFilters = this.getParamFilters(req.parsed);
    const [_, found] = await oO(this.getOneOrFail(req, returnShallow));
    const toSave = !allowParamsOverride
      ? { ...(found || {}), ...dto, ...paramsFilters, ...req.parsed.authPersist }
      : { ...(found || {}), ...paramsFilters, ...dto, ...req.parsed.authPersist };
    const replaced = await this.repo.save(plainToClass(this.entityType, toSave));

    if (returnShallow) {
      return replaced;
    } else {
      const primaryParam = this.getPrimaryParam(req.options.params);

      if (!primaryParam) {
        return replaced;
      }

      req.parsed.search = { [primaryParam]: replaced[primaryParam] };
      return this.getOneOrFail(req);
    }
  }

  /**
   * Delete one
   * @param req
   */
  public async deleteOne(req: CrudRequest): Promise<void | T> {
    const { returnDeleted } = req.options.routes.deleteOneBase;
    const found = await this.getOneOrFail(req, returnDeleted);
    const toReturn = returnDeleted ? { ...found } : undefined;
    const deleted = await this.repo.remove(found);

    return toReturn;
  }

  public getParamFilters(parsed: CrudRequest['parsed']): ObjectLiteral {
    let filters = {};

    /* istanbul ignore else */
    if (hasLength(parsed.paramsFilter)) {
      for (const filter of parsed.paramsFilter) {
        filters[filter.field] = filter.value;
      }
    }

    return filters;
  }

  public decidePagination(
    parsed: ParsedRequestParams,
    options: CrudRequestOptions,
  ): boolean {
    return (
      (Number.isFinite(parsed.page) || Number.isFinite(parsed.offset)) &&
      !!this.getTake(parsed, options.query)
    );
  }

  /**
   * Create TypeOrm QueryBuilder
   * @param parsed
   * @param options
   * @param many
   */
  public async createBuilder(
    parsed: ParsedRequestParams,
    options: CrudRequestOptions,
    many = true,
  ): Promise<SelectQueryBuilder<T>> {
    // create query builder
    const builder = this.repo.createQueryBuilder(this.alias);
    // get select fields
    const select = this.getSelect(parsed, options.query);
    // select fields
    builder.select(select);

    // search
    this.setSearchCondition(builder, parsed.search);

    // set joins
    const joinOptions = options.query.join || {};
    const allowedJoins = objKeys(joinOptions);

    if (hasLength(allowedJoins)) {
      const eagerJoins: any = {};

      for (let i = 0; i < allowedJoins.length; i++) {
        /* istanbul ignore else */
        if (joinOptions[allowedJoins[i]].eager) {
          const cond = parsed.join.find((j) => j && j.field === allowedJoins[i]) || {
            field: allowedJoins[i],
          };
          this.setJoin(cond, joinOptions, builder);
          eagerJoins[allowedJoins[i]] = true;
        }
      }

      if (isArrayFull(parsed.join)) {
        for (let i = 0; i < parsed.join.length; i++) {
          /* istanbul ignore else */
          if (!eagerJoins[parsed.join[i].field]) {
            this.setJoin(parsed.join[i], joinOptions, builder);
          }
        }
      }
    }

    /* istanbul ignore else */
    if (many) {
      // set sort (order by)
      const sort = this.getSort(parsed, options.query);
      builder.orderBy(sort);

      // set take
      const take = this.getTake(parsed, options.query);
      /* istanbul ignore else */
      if (isFinite(take)) {
        builder.take(take);
      }

      // set skip
      const skip = this.getSkip(parsed, take);
      /* istanbul ignore else */
      if (isFinite(skip)) {
        builder.skip(skip);
      }
    }

    // set cache
    /* istanbul ignore else */
    if (options.query.cache && parsed.cache !== 0) {
      builder.cache(builder.getQueryAndParameters(), options.query.cache);
    }

    return builder;
  }

  /**
   * depends on paging call `SelectQueryBuilder#getMany` or `SelectQueryBuilder#getManyAndCount`
   * helpful for overriding `TypeOrmCrudService#getMany`
   * @see getMany
   * @see SelectQueryBuilder#getMany
   * @see SelectQueryBuilder#getManyAndCount
   * @param builder
   * @param query
   * @param options
   */
  protected async doGetMany(
    builder: SelectQueryBuilder<T>,
    query: ParsedRequestParams,
    options: CrudRequestOptions,
  ): Promise<GetManyDefaultResponse<T> | T[]> {
    if (this.decidePagination(query, options)) {
      const [data, total] = await builder.getManyAndCount();
      const limit = builder.expressionMap.take;
      const offset = builder.expressionMap.skip;

      return this.createPageInfo(data, total, limit, offset);
    }

    return builder.getMany();
  }

  protected onInitMapEntityColumns() {
    this.entityColumns = this.repo.metadata.columns.map((prop) => {
      // In case column is an embedded, use the propertyPath to get complete path
      if (prop.embeddedMetadata) {
        this.entityColumnsHash[prop.propertyPath] = true;
        return prop.propertyPath;
      }
      this.entityColumnsHash[prop.propertyName] = true;
      return prop.propertyName;
    });
    this.entityPrimaryColumns = this.repo.metadata.columns
      .filter((prop) => prop.isPrimary)
      .map((prop) => prop.propertyName);
  }

  protected onInitMapRelations() {
    this.entityRelationsHash = this.repo.metadata.relations.reduce(
      (hash, curr) => ({
        ...hash,
        [curr.propertyName]: {
          name: curr.propertyName,
          columns: curr.inverseEntityMetadata.columns.map((col) => col.propertyName),
          primaryColumns: curr.inverseEntityMetadata.primaryColumns.map(
            (col) => col.propertyName,
          ),
        },
      }),
      {},
    );
  }

  protected async getOneOrFail(req: CrudRequest, shallow = false): Promise<T> {
    const { parsed, options } = req;
    const builder = shallow
      ? this.repo.createQueryBuilder(this.alias)
      : await this.createBuilder(parsed, options);

    if (shallow) {
      this.setSearchCondition(builder, parsed.search);
    }

    const found = await builder.getOne();

    if (!found) {
      this.throwNotFoundException(this.alias);
    }

    return found;
  }

  protected prepareEntityBeforeSave(
    dto: DeepPartial<T>,
    parsed: CrudRequest['parsed'],
  ): T {
    /* istanbul ignore if */
    if (!isObject(dto)) {
      return undefined;
    }

    if (hasLength(parsed.paramsFilter)) {
      for (const filter of parsed.paramsFilter) {
        dto[filter.field] = filter.value;
      }
    }

    /* istanbul ignore if */
    if (!hasLength(objKeys(dto))) {
      return undefined;
    }

    return dto instanceof this.entityType
      ? Object.assign(dto, parsed.authPersist)
      : plainToClass(this.entityType, { ...dto, ...parsed.authPersist });
  }

  protected getAllowedColumns(columns: string[], options: QueryOptions): string[] {
    return (!options.exclude || !options.exclude.length) &&
      (!options.allow || /* istanbul ignore next */ !options.allow.length)
      ? columns
      : columns.filter(
          (column) =>
            (options.exclude && options.exclude.length
              ? !options.exclude.some((col) => col === column)
              : /* istanbul ignore next */ true) &&
            (options.allow && options.allow.length
              ? options.allow.some((col) => col === column)
              : /* istanbul ignore next */ true),
        );
  }

  protected getRelationMetadata(field: string) {
    try {
      const fields = field.split('.');
      const target = fields[fields.length - 1];
      const paths = fields.slice(0, fields.length - 1);

      let relations = this.repo.metadata.relations;

      for (const propertyName of paths) {
        relations = relations.find((o) => o.propertyName === propertyName)
          .inverseEntityMetadata.relations;
      }

      const relation: RelationMetadata & { nestedRelation?: string } = relations.find(
        (o) => o.propertyName === target,
      );

      relation.nestedRelation = `${fields[fields.length - 2]}.${target}`;

      return relation;
    } catch (e) {
      return null;
    }
  }

  protected setJoin(
    cond: QueryJoin,
    joinOptions: JoinOptions,
    builder: SelectQueryBuilder<T>,
  ) {
    if (this.entityRelationsHash[cond.field] === undefined && cond.field.includes('.')) {
      const curr = this.getRelationMetadata(cond.field);
      if (!curr) {
        this.entityRelationsHash[cond.field] = null;
        return true;
      }

      this.entityRelationsHash[cond.field] = {
        name: curr.propertyName,
        columns: curr.inverseEntityMetadata.columns.map((col) => col.propertyName),
        primaryColumns: curr.inverseEntityMetadata.primaryColumns.map(
          (col) => col.propertyName,
        ),
        nestedRelation: curr.nestedRelation,
      };
    }

    /* istanbul ignore else */
    if (cond.field && this.entityRelationsHash[cond.field] && joinOptions[cond.field]) {
      const relation = this.entityRelationsHash[cond.field];
      const options = joinOptions[cond.field];
      const allowed = this.getAllowedColumns(relation.columns, options);

      /* istanbul ignore if */
      if (!allowed.length) {
        return true;
      }

      const alias = options.alias ? options.alias : relation.name;

      const columns =
        !cond.select || !cond.select.length
          ? allowed
          : cond.select.filter((col) => allowed.some((a) => a === col));

      const select = [
        ...relation.primaryColumns,
        ...(options.persist && options.persist.length ? options.persist : []),
        ...columns,
      ].map((col) => `${alias}.${col}`);

      const relationPath = relation.nestedRelation || `${this.alias}.${relation.name}`;
      const relationType = options.required ? 'innerJoin' : 'leftJoin';

      builder[relationType](relationPath, alias);
      builder.addSelect(select);
    }

    return true;
  }

  protected setAndWhere(
    cond: QueryFilter,
    i: any,
    builder: SelectQueryBuilder<T> | WhereExpression,
  ) {
    const { str, params } = this.mapOperatorsToQuery(cond, `andWhere${i}`);
    builder.andWhere(str, params);
  }

  protected setOrWhere(
    cond: QueryFilter,
    i: any,
    builder: SelectQueryBuilder<T> | WhereExpression,
  ) {
    const { str, params } = this.mapOperatorsToQuery(cond, `orWhere${i}`);
    builder.orWhere(str, params);
  }

  protected setSearchCondition(
    builder: SelectQueryBuilder<T>,
    search: SCondition,
    condition: SConditionKey = '$and',
  ) {
    /* istanbul ignore else */
    if (isObject(search)) {
      const keys = objKeys(search);
      /* istanbul ignore else */
      if (keys.length) {
        // search: {$and: [...], ...}
        if (isArrayFull(search.$and)) {
          // search: {$and: [{}]}
          if (search.$and.length === 1) {
            this.setSearchCondition(builder, search.$and[0], condition);
          }
          // search: {$and: [{}, {}, ...]}
          else {
            this.builderAddBrackets(
              builder,
              condition,
              new Brackets((qb: any) => {
                search.$and.forEach((item: any) => {
                  this.setSearchCondition(qb, item, '$and');
                });
              }),
            );
          }
        }
        // search: {$or: [...], ...}
        else if (isArrayFull(search.$or)) {
          // search: {$or: [...]}
          if (keys.length === 1) {
            // search: {$or: [{}]}
            if (search.$or.length === 1) {
              this.setSearchCondition(builder, search.$or[0], condition);
            }
            // search: {$or: [{}, {}, ...]}
            else {
              this.builderAddBrackets(
                builder,
                condition,
                new Brackets((qb: any) => {
                  search.$or.forEach((item: any) => {
                    this.setSearchCondition(qb, item, '$or');
                  });
                }),
              );
            }
          }
          // search: {$or: [...], foo, ...}
          else {
            this.builderAddBrackets(
              builder,
              condition,
              new Brackets((qb: any) => {
                keys.forEach((field: string) => {
                  if (field !== '$or') {
                    const value = search[field];
                    if (!isObject(value)) {
                      this.builderSetWhere(qb, '$and', field, value);
                    } else {
                      this.setSearchFieldObjectCondition(qb, '$and', field, value);
                    }
                  } else {
                    if (search.$or.length === 1) {
                      this.setSearchCondition(builder, search.$or[0], '$and');
                    } else {
                      this.builderAddBrackets(
                        qb,
                        '$and',
                        new Brackets((qb2: any) => {
                          search.$or.forEach((item: any) => {
                            this.setSearchCondition(qb2, item, '$or');
                          });
                        }),
                      );
                    }
                  }
                });
              }),
            );
          }
        }
        // search: {...}
        else {
          // search: {foo}
          if (keys.length === 1) {
            const field = keys[0];
            const value = search[field];
            if (!isObject(value)) {
              this.builderSetWhere(builder, condition, field, value);
            } else {
              this.setSearchFieldObjectCondition(builder, condition, field, value);
            }
          }
          // search: {foo, ...}
          else {
            this.builderAddBrackets(
              builder,
              condition,
              new Brackets((qb: any) => {
                keys.forEach((field: string) => {
                  const value = search[field];
                  if (!isObject(value)) {
                    this.builderSetWhere(qb, '$and', field, value);
                  } else {
                    this.setSearchFieldObjectCondition(qb, '$and', field, value);
                  }
                });
              }),
            );
          }
        }
      }
    }
  }

  protected builderAddBrackets(
    builder: SelectQueryBuilder<T>,
    condition: SConditionKey,
    brackets: Brackets,
  ) {
    if (condition === '$and') {
      builder.andWhere(brackets);
    } else {
      builder.orWhere(brackets);
    }
  }

  protected builderSetWhere(
    builder: SelectQueryBuilder<T>,
    condition: SConditionKey,
    field: string,
    value: any,
    operator: ComparisonOperator = '$eq',
  ) {
    const time = process.hrtime();
    const index = `${field}${time[0]}${time[1]}`;
    const args = [
      { field, operator: isNull(value) ? '$isnull' : operator, value },
      index,
      builder,
    ];
    const fn = condition === '$and' ? this.setAndWhere : this.setOrWhere;
    fn.apply(this, args);
  }

  protected setSearchFieldObjectCondition(
    builder: SelectQueryBuilder<T>,
    condition: SConditionKey,
    field: string,
    object: any,
  ) {
    /* istanbul ignore else */
    if (isObject(object)) {
      const operators = objKeys(object);

      if (operators.length === 1) {
        const operator = operators[0] as ComparisonOperator;
        const value = object[operator];

        if (isObject(object.$or)) {
          const orKeys = objKeys(object.$or);
          this.setSearchFieldObjectCondition(
            builder,
            orKeys.length === 1 ? condition : '$or',
            field,
            object.$or,
          );
        } else {
          this.builderSetWhere(builder, condition, field, value, operator);
        }
      } else {
        /* istanbul ignore else */
        if (operators.length > 1) {
          this.builderAddBrackets(
            builder,
            condition,
            new Brackets((qb: any) => {
              operators.forEach((operator: ComparisonOperator) => {
                const value = object[operator];

                if (operator !== '$or') {
                  this.builderSetWhere(qb, condition, field, value, operator);
                } else {
                  const orKeys = objKeys(object.$or);

                  if (orKeys.length === 1) {
                    this.setSearchFieldObjectCondition(qb, condition, field, object.$or);
                  } else {
                    this.builderAddBrackets(
                      qb,
                      condition,
                      new Brackets((qb2: any) => {
                        this.setSearchFieldObjectCondition(qb2, '$or', field, object.$or);
                      }),
                    );
                  }
                }
              });
            }),
          );
        }
      }
    }
  }

  protected getSelect(query: ParsedRequestParams, options: QueryOptions): string[] {
    const allowed = this.getAllowedColumns(this.entityColumns, options);

    const columns =
      query.fields && query.fields.length
        ? query.fields.filter((field) => allowed.some((col) => field === col))
        : allowed;

    const select = [
      ...(options.persist && options.persist.length ? options.persist : []),
      ...columns,
      ...this.entityPrimaryColumns,
    ].map((col) => `${this.alias}.${col}`);

    return select;
  }

  protected getSkip(query: ParsedRequestParams, take: number): number | null {
    return query.page && take
      ? take * (query.page - 1)
      : query.offset
      ? query.offset
      : null;
  }

  protected getTake(query: ParsedRequestParams, options: QueryOptions): number | null {
    if (query.limit) {
      return options.maxLimit
        ? query.limit <= options.maxLimit
          ? query.limit
          : options.maxLimit
        : query.limit;
    }
    /* istanbul ignore if */
    if (options.limit) {
      return options.maxLimit
        ? options.limit <= options.maxLimit
          ? options.limit
          : options.maxLimit
        : options.limit;
    }

    return options.maxLimit ? options.maxLimit : null;
  }

  protected getSort(query: ParsedRequestParams, options: QueryOptions) {
    return query.sort && query.sort.length
      ? this.mapSort(query.sort)
      : options.sort && options.sort.length
      ? this.mapSort(options.sort)
      : {};
  }

  protected getFieldWithAlias(field: string) {
    const cols = field.split('.');
    // relation is alias
    switch (cols.length) {
      case 1:
        return `${this.alias}.${field}`;
      case 2:
        return field;
      default:
        return cols.slice(cols.length - 2, cols.length).join('.');
    }
  }

  protected mapSort(sort: QuerySort[]) {
    const params: ObjectLiteral = {};

    for (let i = 0; i < sort.length; i++) {
      params[this.getFieldWithAlias(sort[i].field)] = sort[i].order;
    }

    return params;
  }

  protected mapOperatorsToQuery(
    cond: QueryFilter,
    param: any,
  ): { str: string; params: ObjectLiteral } {
    const field = this.getFieldWithAlias(cond.field);
    const likeOperator = this.dbName === 'postgres' ? 'ILIKE' : 'LIKE';
    let str: string;
    let params: ObjectLiteral;

    if (cond.operator[0] !== '$') {
      cond.operator = ('$' + cond.operator) as ComparisonOperator;
    }

    switch (cond.operator) {
      case '$eq':
        str = `${field} = :${param}`;
        break;

      case '$ne':
        str = `${field} != :${param}`;
        break;

      case '$gt':
        str = `${field} > :${param}`;
        break;

      case '$lt':
        str = `${field} < :${param}`;
        break;

      case '$gte':
        str = `${field} >= :${param}`;
        break;

      case '$lte':
        str = `${field} <= :${param}`;
        break;

      case '$starts':
        str = `${field} LIKE :${param}`;
        params = { [param]: `${cond.value}%` };
        break;

      case '$ends':
        str = `${field} LIKE :${param}`;
        params = { [param]: `%${cond.value}` };
        break;

      case '$cont':
        str = `${field} LIKE :${param}`;
        params = { [param]: `%${cond.value}%` };
        break;

      case '$excl':
        str = `${field} NOT LIKE :${param}`;
        params = { [param]: `%${cond.value}%` };
        break;

      case '$in':
        this.checkFilterIsArray(cond);
        str = `${field} IN (:...${param})`;
        break;

      case '$notin':
        this.checkFilterIsArray(cond);
        str = `${field} NOT IN (:...${param})`;
        break;

      case '$isnull':
        str = `${field} IS NULL`;
        params = {};
        break;

      case '$notnull':
        str = `${field} IS NOT NULL`;
        params = {};
        break;

      case '$between':
        this.checkFilterIsArray(cond, cond.value.length !== 2);
        str = `${field} BETWEEN :${param}0 AND :${param}1`;
        params = {
          [`${param}0`]: cond.value[0],
          [`${param}1`]: cond.value[1],
        };
        break;

      // case insensitive
      case '$eqL':
        str = `LOWER(${field}) = :${param}`;
        break;

      case '$neL':
        str = `LOWER(${field}) != :${param}`;
        break;

      case '$startsL':
        str = `${field} ${likeOperator} :${param}`;
        params = { [param]: `${cond.value}%` };
        break;

      case '$endsL':
        str = `${field} ${likeOperator} :${param}`;
        params = { [param]: `%${cond.value}` };
        break;

      case '$contL':
        str = `${field} ${likeOperator} :${param}`;
        params = { [param]: `%${cond.value}%` };
        break;

      case '$exclL':
        str = `${field} NOT ${likeOperator} :${param}`;
        params = { [param]: `%${cond.value}%` };
        break;

      case '$inL':
        this.checkFilterIsArray(cond);
        str = `LOWER(${field}) IN (:...${param})`;
        break;

      case '$notinL':
        this.checkFilterIsArray(cond);
        str = `LOWER(${field}) NOT IN (:...${param})`;
        break;

      case '$betweenL':
        this.checkFilterIsArray(cond, cond.value.length !== 2);
        str = `LOWER(${field}) BETWEEN :${param}0 AND :${param}1`;
        params = {
          [`${param}0`]: cond.value[0],
          [`${param}1`]: cond.value[1],
        };
        break;

      /* istanbul ignore next */
      default:
        str = `${field} = :${param}`;
        break;
    }

    if (typeof params === 'undefined') {
      params = { [param]: cond.value };
    }

    return { str, params };
  }

  private checkFilterIsArray(cond: QueryFilter, withLength?: boolean) {
    if (
      !Array.isArray(cond.value) ||
      !cond.value.length ||
      (!isNil(withLength) ? withLength : false)
    ) {
      this.throwBadRequestException(`Invalid column '${cond.field}' value`);
    }
  }

  private getPrimaryParam(params: any): string {
    return objKeys(params).find((param) => params[param] && params[param].primary);
  }
}<|MERGE_RESOLUTION|>--- conflicted
+++ resolved
@@ -80,7 +80,6 @@
    */
   public async getMany(req: CrudRequest): Promise<GetManyDefaultResponse<T> | T[]> {
     const { parsed, options } = req;
-<<<<<<< HEAD
 
     if (options.query.alwaysPaginate) {
       if (parsed.page === undefined) {
@@ -91,8 +90,6 @@
       }
     }
 
-=======
->>>>>>> 0b41b809
     const builder = await this.createBuilder(parsed, options);
     return this.doGetMany(builder, parsed, options);
   }
